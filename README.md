<a href="https://github.com/2captcha/2captcha-python"><img src="https://github.com/user-attachments/assets/a737d428-5233-4605-9d09-211fa213d069" width="82" height="30"></a>
<a href="https://github.com/2captcha/2captcha-javascript"><img src="https://github.com/user-attachments/assets/4d3b4541-34b2-4ed2-a687-d694ce67e5a6" width="36" height="30"></a>
<a href="https://github.com/2captcha/2captcha-go"><img src="https://github.com/user-attachments/assets/ab22182e-6cb2-41fa-91f4-d5e89c6d7c6f" width="63" height="30"></a>
<a href="https://github.com/2captcha/2captcha-ruby"><img src="https://github.com/user-attachments/assets/0270d56f-79b0-4c95-9b09-4de89579914b" width="75" height="30"></a>
<a href="https://github.com/2captcha/2captcha-cpp"><img src="https://github.com/user-attachments/assets/36de8512-acfd-44fb-bb1f-b7c793a3f926" width="45" height="30"></a>
<a href="https://github.com/2captcha/2captcha-php"><img src="https://github.com/user-attachments/assets/e8797843-3f61-4fa9-a155-ab0b21fb3858" width="52" height="30"></a>
<a href="https://github.com/2captcha/2captcha-java"><img src="https://github.com/user-attachments/assets/a3d923f6-4fec-4c07-ac50-e20da6370911" width="50" height="30"></a>
<a href="https://github.com/2captcha/2captcha-csharp"><img src="https://github.com/user-attachments/assets/f4d449de-780b-49ed-bb0a-b70c82ec4b32" width="38" height="30"></a>

# Python Module for 2Captcha API (captcha solver)

The easiest way to quickly integrate the [2Captcha] captcha-solving service into your code and automate the solving of any type of captcha.
Examples of API requests for different captcha types are available on the [Python captcha solver](https://2captcha.com/lang/python) page.

- [Python Module for 2Captcha API (captcha solver)](#python-module-for-2captcha-api-captcha-solver)
  - [Installation](#installation)
  - [Configuration](#configuration)
    - [TwoCaptcha instance options](#twocaptcha-instance-options)
  - [Solve captcha](#solve-captcha)
    - [Captcha options](#captcha-options)
    - [Normal Captcha](#normal-captcha)
    - [Audio Captcha](#audio-captcha)
    - [Text Captcha](#text-captcha)
    - [reCAPTCHA v2](#recaptcha-v2)
    - [reCAPTCHA v3](#recaptcha-v3)
    - [FunCaptcha](#funcaptcha)
    - [GeeTest](#geetest)
    - [GeeTest v4](#geetest-v4)
    - [hCaptcha](#hcaptcha)
    - [Lemin Cropped Captcha](#lemin-cropped-captcha)
    - [Cloudflare Turnstile](#cloudflare-turnstile)
    - [Amazon WAF](#amazon-waf)
    - [KeyCaptcha](#keycaptcha)
    - [atbCAPTCHA](#atbcaptcha)
    - [Capy](#capy)
    - [Grid](#grid)
    - [Canvas](#canvas)
    - [ClickCaptcha](#clickcaptcha)
    - [Rotate](#rotate)
    - [MTCaptcha](#mtcaptcha)
    - [Friendly Captcha](#friendly-captcha)
    - [Cutcaptcha](#cutcaptcha)
    - [Tencent](#tencent)
<<<<<<< HEAD
    - [CyberSiARA](#cybersiara)
=======
    - [Datadome](#datadome)
>>>>>>> ba2ea80b
  - [Other methods](#other-methods)
    - [send / get_result](#send--get_result)
    - [balance](#balance)
    - [report](#report)
  - [Error handling](#error-handling)
  - [Proxies](#proxies)
  - [Async calls](#async-calls)
  - [Examples](#examples)
  - [Examples using Selenium](#examples-using-selenium)
  - [Useful articles](#useful-articles)
- [Get in touch](#get-in-touch)
- [Join the team 👪](#join-the-team-)
- [License](#license)
  - [Graphics and Trademarks](#graphics-and-trademarks)

## Installation

This package can be installed with Pip:

```bash
pip3 install 2captcha-python
```


## Configuration

TwoCaptcha instance can be created like this:

```python 
from twocaptcha import TwoCaptcha

solver = TwoCaptcha('YOUR_API_KEY')
```
Also, there are a few options that can be configured:

```python 
config = {
            'server':           '2captcha.com',
            'apiKey':           'YOUR_API_KEY',
            'softId':            123,
            'callback':         'https://your.site/result-receiver',
            'defaultTimeout':    120,
            'recaptchaTimeout':  600,
            'pollingInterval':   10,
        }
solver = TwoCaptcha(**config)
```

### TwoCaptcha instance options

| Option           | Default value  | Description                                                                                                                                            |
| ---------------- | -------------- |--------------------------------------------------------------------------------------------------------------------------------------------------------|
| server           | `2captcha.com` | API server. You can set it to `rucaptcha.com` if your account is registered there                                                                      |
| softId           | 4580           | your software ID obtained after publishing in [2captcha software catalog]                                                                              |
| callback         | -              | URL of your web server that receives the captcha recognition result. The URL should be first registered in [pingback settings] of your account         |
| defaultTimeout   | 120            | Polling timeout in seconds for all captcha types except reCAPTCHA. Defines how long the module tries to get the answer from the `res.php` API endpoint |
| recaptchaTimeout | 600            | Polling timeout for reCAPTCHA in seconds. Defines how long the module tries to get the answer from the `res.php` API endpoint                          |
| pollingInterval  | 10             | Interval in seconds between requests to the `res.php` API endpoint. Setting values less than 5 seconds is not recommended                              |

> [!IMPORTANT]
> Once `callback` is defined for the `TwoCaptcha` instance, all methods return only the captcha ID and DO NOT poll the API to get the result. The result will be sent to the callback URL.

To get the answer manually use [get_result method](#send--get_result)

## Solve captcha
When you submit any image-based CAPTCHA, you can provide additional options to help 2captcha workers solve it properly.

### Captcha options
| Option        | Default Value | Description                                                                                        |
| ------------- | ------------- | -------------------------------------------------------------------------------------------------- |
| numeric       | 0             | Defines if the captcha contains numeric or other symbols [see more info in the API docs][post options] |
| minLen        | 0             | minimal answer length                                                                              |
| maxLen        | 0             | maximum answer length                                                                              |
| phrase        | 0             | defines if the answer contains multiple words or not                                               |
| caseSensitive | 0             | defines if the answer is case sensitive                                                            |
| calc          | 0             | defines captcha requires calculation                                                               |
| lang          | -             | defines the captcha language; see the [list of supported languages]                                |
| hintImg       | -             | an image with a hint shown to workers with the captcha                                               |
| hintText      | -             | hint or task text shown to workers with the captcha                                                |

Below, you can find basic examples for every captcha type. Check out [examples directory] for more examples with all available options.

### Normal Captcha

<sup>[API method description.](https://2captcha.com/2captcha-api#solving_normal_captcha)</sup>

To bypass a normal captcha (distorted text on an image) use the following method. This method can also be used to recognize any text in an image.

```python 
result = solver.normal('path/to/captcha.jpg', param1=..., ...)
# OR
result = solver.normal('https://site-with-captcha.com/path/to/captcha.jpg', param1=..., ...)
```

### Audio Captcha

<sup>[API method description.](https://2captcha.com/2captcha-api#audio)</sup>

Use the following method to bypass an audio captcha (mp3 formats only). 
You must provide the language as `lang = 'en'`. Supported languages are "en", "ru", "de", "el", "pt", "fr".

```python 
result = solver.audio('path/to/captcha.mp3', lang = 'lang', param1=..., ...)
# OR
result = solver.audio('https://site-with-captcha.com/path/to/captcha.mp3', lang = 'lang', param1=..., ...)
```

### Text Captcha

<sup>[API method description.](https://2captcha.com/2captcha-api#solving_text_captcha)</sup>

This method can be used to bypass a captcha that requires answering a question provided in clear text.
```python 
result = solver.text('If tomorrow is Saturday, what day is today?', param1=..., ...)
```

### reCAPTCHA v2

<sup>[API method description.](https://2captcha.com/2captcha-api#solving_recaptchav2_new)</sup>

Use the following method to solve reCAPTCHA V2 and obtain a token to bypass the protection.

```python 
result = solver.recaptcha(sitekey='6Le-wvkSVVABCPBMRTvw0Q4Muexq1bi0DJwx_mJ-',
                          url='https://mysite.com/page/with/recaptcha',
                          param1=..., ...)
```

### reCAPTCHA v3

<sup>[API method description.](https://2captcha.com/2captcha-api#solving_recaptchav3)</sup>

This method provides a reCAPTCHA V3 solver and returns a token.
```python
result = solver.recaptcha(sitekey='6Le-wvkSVVABCPBMRTvw0Q4Muexq1bi0DJwx_mJ-',
                            url='https://mysite.com/page/with/recaptcha',
                            version='v3',
                            param1=..., ...)
```

### FunCaptcha

<sup>[API method description.](https://2captcha.com/2captcha-api#solving_funcaptcha_new)</sup>

FunCaptcha (Arkoselabs) solving method. Returns a token.
```python
result = solver.funcaptcha(sitekey='6Le-wvkSVVABCPBMRTvw0Q4Muexq1bi0DJwx_mJ-',
                            url='https://mysite.com/page/with/funcaptcha',
                            param1=..., ...)

```


### GeeTest

<sup>[API method description.](https://2captcha.com/2captcha-api#solving_geetest)</sup>

Method to solve GeeTest puzzle captcha. Returns a set of tokens as JSON.
```python
result = solver.geetest(gt='f1ab2cdefa3456789012345b6c78d90e',
                        challenge='12345678abc90123d45678ef90123a456b',
                        url='https://www.site.com/page/',
                        param1=..., ...)

```


### GeeTest v4

<sup>[API method description.](https://2captcha.com/2captcha-api#geetest-v4)</sup>

Use this method to solve GeeTest v4. Returns the response in JSON.
```python
result = solver.geetest_v4(captcha_id='e392e1d7fd421dc63325744d5a2b9c73',
                            url='https://www.site.com/page/',  
                            param1=..., ...)

```


### hCaptcha

<sup>[API method description.](https://2captcha.com/2captcha-api#solving_hcaptcha)</sup>

Use this method to solve the hCaptcha challenge. Returns a token to bypass the captcha.
```python
result = solver.hcaptcha(sitekey='10000000-ffff-ffff-ffff-000000000001',
                            url='https://www.site.com/page/', 
                            param1=..., ...)

```


### Lemin Cropped Captcha

<sup>[API method description.](https://2captcha.com/2captcha-api#lemin)</sup>

Use this method to solve the Lemin captcha. Returns JSON with an answer containing the following values: answer, challenge_id.
```python
result = solver.lemin(captcha_id='CROPPED_1abcd2f_a1234b567c890d12ef3a456bc78d901d',
                            div_id='lemin-cropped-captcha', 
                            url='https://www.site.com/page/',
                            param1=..., ...)

```


### Cloudflare Turnstile

<sup>[API method description.](https://2captcha.com/2captcha-api#turnstile)</sup>

Use this method to solve Cloudflare Turnstile. Returns JSON with the token.
```python
result = solver.turnstile(sitekey='0x1AAAAAAAAkg0s2VIOD34y5',
                            url='http://mysite.com/', 
                            data='foo',
                            pagedata='bar',
                            action='challenge',
                            useragent='Mozilla/5.0 (Macintosh; Intel Mac OS X 10_15_7) AppleWebKit/537.36 (KHTML, like Gecko) Chrome/114.0.0.0 Safari/537.36')
```

### Amazon WAF

<sup>[API method description.](https://2captcha.com/2captcha-api#amazon-waf)</sup>

Use this method to solve Amazon WAF Captcha also known as AWS WAF Captcha is a part of Intelligent threat mitigation for Amazon AWS. Returns JSON with the token.
```python
result = solver.amazon_waf(sitekey='0x1AAAAAAAAkg0s2VIOD34y5',
                            iv='CgAHbCe2GgAAAAAj', 
                            context='9BUgmlm48F92WUoqv97a49ZuEJJ50TCk9MVr3C7WMtQ0X6flVbufM4n8mjFLmbLVAPgaQ1Jydeaja94iAS49ljb+sUNLoukWedAQZKrlY4RdbOOzvcFqmD/ZepQFS9N5w15Exr4VwnVq+HIxTsDJwRviElWCdzKDebN/mk8/eX2n7qJi5G3Riq0tdQw9+C4diFZU5E97RSeahejOAAJTDqduqW6uLw9NsjJBkDRBlRjxjn5CaMMo5pYOxYbGrM8Un1JH5DMOLeXbq1xWbC17YSEoM1cRFfTgOoc+VpCe36Ai9Kc='
                            url='https://non-existent-example.execute-api.us-east-1.amazonaws.com/latest'
                            param1=..., ...)

```


### KeyCaptcha

<sup>[API method description.](https://2captcha.com/2captcha-api#solving_keycaptcha)</sup>

Token-based method to solve KeyCaptcha.
```python
result = solver.keycaptcha(s_s_c_user_id=10,
    				   s_s_c_session_id='493e52c37c10c2bcdf4a00cbc9ccd1e8',
    				   s_s_c_web_server_sign='9006dc725760858e4c0715b835472f22-pz-',
    				   s_s_c_web_server_sign2='2ca3abe86d90c6142d5571db98af6714',
    				   url='https://www.keycaptcha.ru/demo-magnetic/', 
    				   param1=..., ...)

```


### atbCAPTCHA

<sup>[API method description.](https://2captcha.com/2captcha-api#atb-captcha)</sup>

Use this method to solve atbCaptcha challenge. Returns a token to bypass the captcha.
```python
result = solver.atb_captcha(app_id='af25e409b33d722a95e56a230ff8771c',
                            api_server='https://cap.aisecurius.com',
                            url='http://mysite.com/', 
                            param1=..., ...)

```


### Capy

<sup>[API method description.](https://2captcha.com/2captcha-api#solving_capy)</sup>

Token-based method to bypass Capy puzzle captcha.
```python
result = solver.capy(sitekey='PUZZLE_Abc1dEFghIJKLM2no34P56q7rStu8v',
                     url='http://mysite.com/',
                     api_server='https://jp.api.capy.me/',
                     param1=..., ...)
```
### Grid

<sup>[API method description.](https://2captcha.com/2captcha-api#grid)</sup>

The grid method was originally called the Old reCAPTCHA V2 method. The method can be used to bypass any type of captcha where you can apply a grid on an image and click specific grid boxes. Returns numbers of boxes.

```python
result = solver.grid('path/to/captcha.jpg', param1=..., ...)
```

### Canvas

<sup>[API method description.](https://2captcha.com/2captcha-api#canvas)</sup>

The canvas method can be used when you need to draw a line around an object on an image. Returns a set of points' coordinates to draw a polygon.

```python
result = solver.canvas('path/to/captcha.jpg', param1=..., ...)
```

### ClickCaptcha

<sup>[API method description.](https://2captcha.com/2captcha-api#coordinates)</sup>

The ClickCaptcha method returns the coordinates of points on the captcha image. It can be used if you need to click on particular points in the image.

```python
result = solver.coordinates('path/to/captcha.jpg', param1=..., ...)
```

### Rotate

<sup>[API method description.](https://2captcha.com/2captcha-api#solving_rotatecaptcha)</sup>

This method can be used to solve a captcha that asks to rotate an object. It is mostly used to bypass FunCaptcha. Returns the rotation angle.

```python
result = solver.rotate('path/to/captcha.jpg', param1=..., ...)
```

### MTCaptcha

<sup>[API method description.](https://2captcha.com/2captcha-api#mtcaptcha)</sup>

Use this method to solve MTCaptcha and obtain a token to bypass the protection.
```python
result = solver.mtcaptcha(sitekey='MTPublic-KzqLY1cKH',
                          url='https://2captcha.com/demo/mtcaptcha',
                          param1=..., ...)
```

### Friendly Captcha

<sup>[API method description.](https://2captcha.com/2captcha-api#friendly-captcha)</sup>

Friendly Captcha solving method. Returns a token.

> [!IMPORTANT]
> To successfully use the received token, the captcha widget must not be loaded on the page. To do this, you need to abort request to `/friendlycaptcha/...module.min.js` on the page. When the captcha widget is already loaded on the page, there is a high probability that the received token will not work.

```python
result = solver.friendly_captcha(sitekey='FCMGEMUD2KTDSQ5H',
                                 url='https://friendlycaptcha.com/demo',
                                 param1=..., ...)
```

### Cutcaptcha

<sup>[API method description.](https://2captcha.com/2captcha-api#cutcaptcha)</sup>

Use this method to solve Cutcaptcha. Returns the response in JSON.
```python
result = solver.cutcaptcha(misery_key='ad52c87af17e2ec09b8d918c9f00416b1cb8c320',
                           apikey='SAs61IAI',
                           url='https://mysite.com/page/with/cutcaptcha',
                           param1=..., ...)
```

### Tencent

<sup>[API method description.](https://2captcha.com/2captcha-api#tencent)</sup>

Use this method to solve Cutcaptcha. Returns a token.
```python
result = solver.tencent(app_id="197326679",
                        url="https://mysite.com/page/with/tencent",
                        param1=..., ...)
```

<<<<<<< HEAD
### CyberSiARA

<sup>[API method description.](https://2captcha.com/2captcha-api#cybersiara)</sup>

Use this method to solve CyberSiARA. Returns a token.
```python
result = solver.cybersiara(master_url_id='tpjOCKjjpdzv3d8Ub2E9COEWKt1vl1Mv',
                           pageurl='https://demo.mycybersiara.com/',
                           userAgent='Mozilla/5.0 (Macintosh; Intel Mac OS X 10_15_7) AppleWebKit/537.36 (KHTML, like Gecko) Chrome/128.0.0.0 Safari/537.36',
                           param1=..., ...)
=======
### DataDome

<sup>[API method description.](https://2captcha.com/2captcha-api#datadome)</sup>

Use this method to solve DataDome captcha.

> [!IMPORTANT]
> To solve the DataDome captcha, you must use a proxy. It is recommended to use [residential proxies].

```python
result = solver.datadome(captcha_url="https://geo.captcha-delivery.com/captcha/?initialCid=...",
                         pageurl="https://mysite.com/page/with/datadome",
                         userAgent="Mozilla/5.0 (Macintosh; Intel Mac OS X 10_15_7) AppleWebKit/537.36 (KHTML, like Gecko) Chrome/128.0.0.0 Safari/537.36",
                         proxy={
                            'type': 'HTTP',
                            'uri': 'login:password@IP_address:PORT'
                         },
                         param1=..., ...)
>>>>>>> ba2ea80b
```

## Other methods

### send / get_result
These methods can be used for manual captcha submission and answer polling. The `send()` method supports sending any captcha 
type, to specify the captcha type you must send value `method` manually, for example `method='hcaptcha'` for solving hCapthca. 
You can find the value of the `method` parameter in the [API documentation](https://2captcha.com/2captcha-api).

Example for solving Normal captcha manually:
```python
import time
. . . . . 


id = solver.send(file='path/to/captcha.jpg')
time.sleep(20)

code = solver.get_result(id)
```
Example for solving hCaptcha manually:
```python
import time
. . . . . 
id = solver.send(sitekey='41b778e7-8f20-45cc-a804-1f1ebb45c579',
                 url='https://2captcha.com/demo/hcaptcha?difficulty=easy',
                 method='hcaptcha')
print(id)
time.sleep(20)
code = solver.get_result(id)
```

### balance

<sup>[API method description.](https://2captcha.com/2captcha-api#additional-methods)</sup>

Use this method to get your account's balance
```python
balance = solver.balance()
```

### report

<sup>[API method description.](https://2captcha.com/2captcha-api#complain)</sup>

Use this method to report good or bad captcha answers.
```python
solver.report(id, True) # captcha solved correctly
solver.report(id, False) # captcha solved incorrectly
```

## Error handling
In case of an error, the captcha solver throws an exception. It's important to properly handle these cases. We recommend using `try except` to handle exceptions.
The list of all errors can be found in the  [API documentation](https://2captcha.com/2captcha-api#list-of-inphp-errors).
```python
try:
    result = solver.text('If tomorrow is Saturday, what day is today?')
except ValidationException as e:
    # invalid parameters passed
	print(e)
except NetworkException as e:
	# network error occurred
	print(e)
except ApiException as e:
    # api respond with error
	print(e)
except TimeoutException as e:
    # captcha is not solved so far
	print(e)
```


## Proxies

You can pass your proxy as an additional argument for the following methods: recaptcha, funcaptcha, geetest, geetest v4, hcaptcha, 
<<<<<<< HEAD
keycaptcha, capy puzzle, lemin, atbcaptcha, turnstile, amazon waf, mtcaptcha, friendly captcha, cutcaptcha, cybersiara. 
=======
keycaptcha, capy puzzle, lemin, atbcaptcha, turnstile, amazon waf, mtcaptcha, friendly captcha, cutcaptcha, Tencent, DataDome. 
>>>>>>> ba2ea80b

The proxy will be forwarded to the API to solve the captcha.

We have our own proxies that we can offer you. [Buy residential proxies] to avoid restrictions and blocks. [Quick start].

```python
proxy={
    'type': 'HTTPS',
    'uri': 'login:password@IP_address:PORT'
}
```

## Async calls
You can also make async calls with [asyncio], for example:

```python
import asyncio
import concurrent.futures
from twocaptcha import TwoCaptcha

API_KEY = "YOUR_API_KEY"
image = "data:image/png;base64,iVBORw0KGgoA..."

async def captchaSolver(image):
    loop = asyncio.get_running_loop()
    with concurrent.futures.ThreadPoolExecutor() as pool:
        result = await loop.run_in_executor(pool, lambda: TwoCaptcha(API_KEY).normal(image))
        return result

captcha_result = asyncio.run(captchaSolver(image))
```
## Examples
Examples of solving all supported captcha types are located in the [examples] directory.

## Examples using Selenium
Also we have a [separate repository](https://github.com/2captcha/captcha-solver-selenium-python-examples) you can find examples of captcha solving using [Selenium](https://pypi.org/project/selenium/) library. At the moment we have implemented examples of bypassing [reCAPTCHA](https://github.com/2captcha/captcha-solver-selenium-python-examples/tree/main/examples/reCAPTCHA), [hCaptcha](https://github.com/2captcha/captcha-solver-selenium-python-examples/tree/main/examples/hCaptcha), [normal captcha](https://github.com/2captcha/captcha-solver-selenium-python-examples/tree/main/examples/normal_captcha) (image captcha) and [text captcha](https://github.com/2captcha/captcha-solver-selenium-python-examples/tree/main/examples/text_captcha) using Selenium.

## Useful articles

- Amazon captcha solver: Code example for bypassing the [Amazon captcha](https://2captcha.com/blog/amazon-captcha-solving)
- [Captcha bypass in Selenium](https://2captcha.com/blog/captcha-bypass-in-selenium)

## Get in touch

<a href="mailto:support@2captcha.com"><img src="https://github.com/user-attachments/assets/539df209-7c85-4fa5-84b4-fc22ab93fac7" width="80" height="30"></a>
<a href="https://2captcha.com/support/tickets/new"><img src="https://github.com/user-attachments/assets/be044db5-2e67-46c6-8c81-04b78bd99650" width="81" height="30"></a>

## Join the team 👪

There are many ways to contribute, of which development is only one! Find your next job. Open positions: AI experts, scrapers, developers, technical support, and much more! 😍

<a href="mailto:job@2captcha.com"><img src="https://github.com/user-attachments/assets/36d23ef5-7866-4841-8e17-261cc8a4e033" width="80" height="30"></a>


## License

The code in this repository is licensed under the MIT License. See the [LICENSE](./LICENSE) file for more details.

### Graphics and Trademarks

The graphics and trademarks included in this repository are not covered by the MIT License. Please contact <a href="mailto:support@2captcha.com">support</a> for permissions regarding the use of these materials.


<!-- Shared links for README.md -->
[2Captcha]: https://2captcha.com/
[2captcha software catalog]: https://2captcha.com/software
[pingback settings]: https://2captcha.com/setting/pingback
[post options]: https://2captcha.com/2captcha-api#normal_post
[list of supported languages]: https://2captcha.com/2captcha-api#language
[examples directory]: /examples
[asyncio]: https://docs.python.org/3/library/asyncio.html
[Buy residential proxies]: https://2captcha.com/proxy/residential-proxies
[Quick start]: https://2captcha.com/proxy?openAddTrafficModal=true
[examples]: ./examples
[residential proxies]: https://2captcha.com/proxy/residential-proxies<|MERGE_RESOLUTION|>--- conflicted
+++ resolved
@@ -41,11 +41,8 @@
     - [Friendly Captcha](#friendly-captcha)
     - [Cutcaptcha](#cutcaptcha)
     - [Tencent](#tencent)
-<<<<<<< HEAD
+    - [Datadome](#datadome)
     - [CyberSiARA](#cybersiara)
-=======
-    - [Datadome](#datadome)
->>>>>>> ba2ea80b
   - [Other methods](#other-methods)
     - [send / get_result](#send--get_result)
     - [balance](#balance)
@@ -412,18 +409,6 @@
                         param1=..., ...)
 ```
 
-<<<<<<< HEAD
-### CyberSiARA
-
-<sup>[API method description.](https://2captcha.com/2captcha-api#cybersiara)</sup>
-
-Use this method to solve CyberSiARA. Returns a token.
-```python
-result = solver.cybersiara(master_url_id='tpjOCKjjpdzv3d8Ub2E9COEWKt1vl1Mv',
-                           pageurl='https://demo.mycybersiara.com/',
-                           userAgent='Mozilla/5.0 (Macintosh; Intel Mac OS X 10_15_7) AppleWebKit/537.36 (KHTML, like Gecko) Chrome/128.0.0.0 Safari/537.36',
-                           param1=..., ...)
-=======
 ### DataDome
 
 <sup>[API method description.](https://2captcha.com/2captcha-api#datadome)</sup>
@@ -442,7 +427,18 @@
                             'uri': 'login:password@IP_address:PORT'
                          },
                          param1=..., ...)
->>>>>>> ba2ea80b
+```
+
+### CyberSiARA
+
+<sup>[API method description.](https://2captcha.com/2captcha-api#cybersiara)</sup>
+
+Use this method to solve CyberSiARA. Returns a token.
+```python
+result = solver.cybersiara(master_url_id='tpjOCKjjpdzv3d8Ub2E9COEWKt1vl1Mv',
+                           pageurl='https://demo.mycybersiara.com/',
+                           userAgent='Mozilla/5.0 (Macintosh; Intel Mac OS X 10_15_7) AppleWebKit/537.36 (KHTML, like Gecko) Chrome/128.0.0.0 Safari/537.36',
+                           param1=..., ...)
 ```
 
 ## Other methods
@@ -518,11 +514,8 @@
 ## Proxies
 
 You can pass your proxy as an additional argument for the following methods: recaptcha, funcaptcha, geetest, geetest v4, hcaptcha, 
-<<<<<<< HEAD
-keycaptcha, capy puzzle, lemin, atbcaptcha, turnstile, amazon waf, mtcaptcha, friendly captcha, cutcaptcha, cybersiara. 
-=======
-keycaptcha, capy puzzle, lemin, atbcaptcha, turnstile, amazon waf, mtcaptcha, friendly captcha, cutcaptcha, Tencent, DataDome. 
->>>>>>> ba2ea80b
+keycaptcha, capy puzzle, lemin, atbcaptcha, turnstile, amazon waf, mtcaptcha, friendly captcha, cutcaptcha, Tencent, DataDome, cybersiara. 
+
 
 The proxy will be forwarded to the API to solve the captcha.
 
